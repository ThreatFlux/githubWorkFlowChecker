package updater

import (
	"context"
	"io"
	"net/http"
	"testing"

	"github.com/ThreatFlux/githubWorkFlowChecker/pkg/common"
<<<<<<< HEAD
=======
	"github.com/google/go-github/v58/github"
>>>>>>> ba677e96
	"golang.org/x/oauth2"
)

func TestNewDefaultVersionChecker(t *testing.T) {
	tests := []struct {
		name     string
		token    string
		wantAuth bool
	}{
		{
			name:     "with token",
			token:    "test-token",
			wantAuth: true,
		},
		{
			name:     "without token",
			token:    "",
			wantAuth: false,
		},
	}

	for _, tt := range tests {
		t.Run(tt.name, func(t *testing.T) {
			checker := NewDefaultVersionChecker(tt.token)

			if checker == nil {
				t.Fatal(common.ErrVersionCheckerNil)
			}

			if checker.client == nil {
				t.Fatal(common.ErrVersionCheckerClientNil)
			}

			transport := checker.client.Client().Transport
			if tt.wantAuth {
				if _, ok := transport.(*oauth2.Transport); !ok {
					t.Error(common.ErrExpectedAuthClient)
				}
			} else {
				if _, ok := transport.(*oauth2.Transport); ok {
					t.Error(common.ErrExpectedUnauthClient)
				}
			}
		})
	}
}

func TestIsNewer(t *testing.T) {
	tests := []struct {
		name string
		v1   string
		v2   string
		want bool
	}{
		{
			name: "newer major version",
			v1:   "v2.0.0",
			v2:   "v1.0.0",
			want: true,
		},
		{
			name: "older major version",
			v1:   "v1.0.0",
			v2:   "v2.0.0",
			want: false,
		},
		{
			name: "newer minor version",
			v1:   "v1.1.0",
			v2:   "v1.0.0",
			want: true,
		},
		{
			name: "newer patch version",
			v1:   "v1.0.1",
			v2:   "v1.0.0",
			want: true,
		},
		{
			name: "same version",
			v1:   "v1.0.0",
			v2:   "v1.0.0",
			want: false,
		},
		{
			name: "without v prefix",
			v1:   "2.0.0",
			v2:   "1.0.0",
			want: true,
		},
		{
			name: "mixed v prefix",
			v1:   "v2.0.0",
			v2:   "1.0.0",
			want: true,
		},
		{
			name: "longer version",
			v1:   "v1.0.0.1",
			v2:   "v1.0.0",
			want: true,
		},
		{
			name: "shorter version",
			v1:   "v1.0",
			v2:   "v1.0.0",
			want: false,
		},
		{
			name: "alpha versions",
			v1:   "v1.0.0-alpha.2",
			v2:   "v1.0.0-alpha.1",
			want: true,
		},
	}

	for _, tt := range tests {
		t.Run(tt.name, func(t *testing.T) {
			if got := IsNewer(tt.v1, tt.v2); got != tt.want {
				t.Errorf("IsNewer() = %v, want %v", got, tt.want)
			}
		})
	}
}

func TestDefaultVersionChecker_GetLatestVersion(t *testing.T) {
	tests := []struct {
		name        string
		action      ActionReference
		serverType  VersionTestServerType
		wantVersion string
		wantHash    string
		wantErr     bool
	}{
		{
			name: "successful latest release",
			action: ActionReference{
				Owner: "test-owner",
				Name:  "test-repo",
			},
<<<<<<< HEAD
			serverType:  NormalVersionServer,
			wantVersion: "v2.0.0",
=======
			mockHandler: func(w http.ResponseWriter, r *http.Request) {
				switch r.URL.Path {
				case "/repos/owner/repo/releases/latest":
					_, err := fmt.Fprintf(w, `{"tag_name": "v1.0.0"}`)
					if err != nil {
						return
					}
				case "/repos/owner/repo/git/ref/tags/v1.0.0":
					_, err := fmt.Fprintf(w, `{"object": {"sha": "abc123", "type": "commit"}}`)
					if err != nil {
						return
					}
				default:
					http.Error(w, "not found", http.StatusNotFound)
				}
			},
			wantVersion: "v1.0.0",
>>>>>>> ba677e96
			wantHash:    "abc123",
			wantErr:     false,
		},
		{
			name: "no releases but has tags",
			action: ActionReference{
<<<<<<< HEAD
				Owner: "test-owner",
				Name:  "test-repo",
=======
				Owner: "owner",
				Name:  "repo",
			},
			mockHandler: func(w http.ResponseWriter, r *http.Request) {
				switch r.URL.Path {
				case "/repos/owner/repo/releases/latest":
					http.Error(w, "Not found", http.StatusNotFound)
				case "/repos/owner/repo/tags":
					_, err := fmt.Fprintf(w, `[{"name": "v1.0.0"}]`)
					if err != nil {
						return
					}
				case "/repos/owner/repo/git/ref/tags/v1.0.0":
					_, err := fmt.Fprintf(w, `{"object": {"sha": "def456", "type": "commit"}}`)
					if err != nil {
						return
					}
				default:
					http.Error(w, "not found", http.StatusNotFound)
				}
>>>>>>> ba677e96
			},
			serverType:  EmptyReleaseServer,
			wantVersion: "v1.0.0",
			wantHash:    "def456",
			wantErr:     false,
		},
		{
			name: "no releases and tags error",
			action: ActionReference{
				Owner: "test-owner",
				Name:  "test-repo",
			},
			serverType: ErrorTagsServer,
			wantErr:    true,
		},
		{
			name: "no releases and empty tags",
			action: ActionReference{
<<<<<<< HEAD
				Owner: "test-owner",
				Name:  "test-repo",
=======
				Owner: "owner",
				Name:  "repo",
			},
			mockHandler: func(w http.ResponseWriter, r *http.Request) {
				switch r.URL.Path {
				case "/repos/owner/repo/releases/latest":
					http.Error(w, "Not found", http.StatusNotFound)
				case "/repos/owner/repo/tags":
					_, err := fmt.Fprintf(w, `[]`)
					if err != nil {
						return
					}
				default:
					http.Error(w, "not found", http.StatusNotFound)
				}
>>>>>>> ba677e96
			},
			serverType: EmptyTagsServer,
			wantErr:    true,
		},
	}

	for _, tt := range tests {
		t.Run(tt.name, func(t *testing.T) {
			// Create a test server with the appropriate configuration
			server, checker := SetupVersionTestServer(t, tt.serverType)
			defer server.Close()

<<<<<<< HEAD
=======
			// Create a client that points to the test server
			client := github.NewClient(nil)
			parseUrl, _ := url.Parse(server.URL + "/")
			client.BaseURL = parseUrl

			checker := &DefaultVersionChecker{client: client}

>>>>>>> ba677e96
			gotVersion, gotHash, err := checker.GetLatestVersion(context.Background(), tt.action)
			if (err != nil) != tt.wantErr {
				t.Errorf("GetLatestVersion() error = %v, wantErr %v", err, tt.wantErr)
				return
			}
			if !tt.wantErr {
				if gotVersion != tt.wantVersion {
					t.Errorf("GetLatestVersion() version = %v, want %v", gotVersion, tt.wantVersion)
				}
				if gotHash != tt.wantHash {
					t.Errorf("GetLatestVersion() hash = %v, want %v", gotHash, tt.wantHash)
				}
			}
		})
	}
}

func TestDefaultVersionChecker_IsUpdateAvailable(t *testing.T) {
	// First, let's enhance our version_checker_test_helper.go to support these tests
	// For now, we'll use the standard test cases that we can support with the current helpers

	tests := []VersionTestCase{
		{
			Name: "update available with version comparison",
			Action: ActionReference{
				Owner:   "test-owner",
				Name:    "test-repo",
				Version: "v1.0.0",
			},
<<<<<<< HEAD
			ServerType:    NormalVersionServer, // This server returns v2.0.0 as latest version
			WantAvailable: true,
			WantVersion:   "v2.0.0",
			WantHash:      "abc123",
			WantError:     false,
=======
			mockHandler: func(w http.ResponseWriter, r *http.Request) {
				switch r.URL.Path {
				case "/repos/owner/repo/releases/latest":
					_, err := fmt.Fprintf(w, `{"tag_name": "v2.0.0"}`)
					if err != nil {
						return
					}
				case "/repos/owner/repo/git/ref/tags/v2.0.0":
					_, err := fmt.Fprintf(w, `{"object": {"sha": "abc123", "type": "commit"}}`)
					if err != nil {
						return
					}
				default:
					http.Error(w, "not found", http.StatusNotFound)
				}
			},
			wantAvailable: true,
			wantVersion:   "v2.0.0",
			wantHash:      "abc123",
			wantErr:       false,
>>>>>>> ba677e96
		},
		{
			Name: "error getting latest version",
			Action: ActionReference{
				Owner:   "test-owner",
				Name:    "test-repo",
				Version: "v1.0.0",
			},
<<<<<<< HEAD
			ServerType:    ErrorReleaseServer,
			WantAvailable: false,
			WantVersion:   "",
			WantHash:      "",
			WantError:     true,
		},
		{
			Name: "no releases but has tags",
			Action: ActionReference{
				Owner:   "test-owner",
				Name:    "test-repo",
				Version: "v0.9.0", // Older than v1.0.0 returned by EmptyReleaseServer
=======
			mockHandler: func(w http.ResponseWriter, r *http.Request) {
				switch r.URL.Path {
				case "/repos/owner/repo/releases/latest":
					_, err := fmt.Fprintf(w, `{"tag_name": "v1.0.0"}`)
					if err != nil {
						return
					}
				case "/repos/owner/repo/git/ref/tags/v1.0.0":
					_, err := fmt.Fprintf(w, `{"object": {"sha": "new123", "type": "commit"}}`)
					if err != nil {
						return
					}
				default:
					http.Error(w, "not found", http.StatusNotFound)
				}
>>>>>>> ba677e96
			},
			ServerType:    EmptyReleaseServer,
			WantAvailable: true,
			WantVersion:   "v1.0.0",
			WantHash:      "def456",
			WantError:     false,
		},
		{
<<<<<<< HEAD
			Name: "no update available - empty tags",
			Action: ActionReference{
				Owner:   "test-owner",
				Name:    "test-repo",
				Version: "v1.0.0",
=======
			name: "no update needed - same commit SHA",
			action: ActionReference{
				Owner:   "owner",
				Name:    "repo",
				Version: "abc123def456789abcdef0123456789abcdef012", // 40-char SHA
			},
			mockHandler: func(w http.ResponseWriter, r *http.Request) {
				switch r.URL.Path {
				case "/repos/owner/repo/releases/latest":
					_, err := fmt.Fprintf(w, `{"tag_name": "v1.0.0"}`)
					if err != nil {
						return
					}
				case "/repos/owner/repo/git/ref/tags/v1.0.0":
					_, err := fmt.Fprintf(w, `{"object": {"sha": "abc123def456789abcdef0123456789abcdef012", "type": "commit"}}`)
					if err != nil {
						return
					}
				default:
					http.Error(w, "not found", http.StatusNotFound)
				}
>>>>>>> ba677e96
			},
			ServerType:    EmptyTagsServer,
			WantAvailable: false,
			WantError:     true,
		},
		{
			Name: "version is a commit SHA - update available when different",
			Action: ActionReference{
				Owner:   "test-owner",
				Name:    "test-repo",
				Version: "0123456789abcdef0123456789abcdef01234567", // Full length SHA string
			},
			ServerType:    NormalVersionServer, // Server returns abc123 as latest hash
			WantAvailable: true,
			WantVersion:   "v2.0.0",
			WantHash:      "abc123",
			WantError:     false,
		},
		{
			Name: "version is a commit SHA - no update when same",
			Action: ActionReference{
				Owner:   "test-owner",
				Name:    "test-repo",
				Version: "abc123", // Same as what the server will return
			},
			ServerType:    NormalVersionServer,
			WantAvailable: false,
			WantVersion:   "v2.0.0",
			WantHash:      "abc123",
			WantError:     false,
		},
		{
			Name: "using commit hash comparison when available",
			Action: ActionReference{
				Owner:      "test-owner",
				Name:       "test-repo",
				Version:    "v2.0.0", // Same version as latest
				CommitHash: "xyz789", // Different hash than latest
			},
			ServerType:    NormalVersionServer, // Server returns abc123 as latest hash
			WantAvailable: true,
			WantVersion:   "v2.0.0",
			WantHash:      "abc123",
			WantError:     false,
		},
		{
			Name: "using commit hash - no update when same hash",
			Action: ActionReference{
				Owner:      "test-owner",
				Name:       "test-repo",
				Version:    "v1.0.0", // Different version
				CommitHash: "abc123", // Same hash as latest
			},
			ServerType:    NormalVersionServer,
			WantAvailable: false,
			WantVersion:   "v2.0.0",
			WantHash:      "abc123",
			WantError:     false,
		},
	}

	for _, tt := range tests {
		t.Run(tt.Name, func(t *testing.T) {
			// Create a test server with the appropriate configuration
			server, checker := SetupVersionTestServer(t, tt.ServerType)
			defer server.Close()

<<<<<<< HEAD
			gotAvailable, gotVersion, gotHash, err := checker.IsUpdateAvailable(context.Background(), tt.Action)
			if (err != nil) != tt.WantError {
				t.Errorf("IsUpdateAvailable() error = %v, wantErr %v", err, tt.WantError)
=======
			// Create a client that points to the test server
			client := github.NewClient(nil)
			parseURL, _ := url.Parse(server.URL + "/")
			client.BaseURL = parseURL

			checker := &DefaultVersionChecker{client: client}

			gotAvailable, gotVersion, gotHash, err := checker.IsUpdateAvailable(context.Background(), tt.action)
			if (err != nil) != tt.wantErr {
				t.Errorf("IsUpdateAvailable() error = %v, wantErr %v", err, tt.wantErr)
>>>>>>> ba677e96
				return
			}
			if !tt.WantError {
				if gotAvailable != tt.WantAvailable {
					t.Errorf("IsUpdateAvailable() available = %v, want %v", gotAvailable, tt.WantAvailable)
				}
				if gotVersion != tt.WantVersion {
					t.Errorf("IsUpdateAvailable() version = %v, want %v", gotVersion, tt.WantVersion)
				}
				if gotHash != tt.WantHash {
					t.Errorf("IsUpdateAvailable() hash = %v, want %v", gotHash, tt.WantHash)
				}
			}
		})
	}
}

// TestVersionHelperFunctions validates the test helper functions themselves
func TestVersionHelperFunctions(t *testing.T) {
	serverTypes := []struct {
		name       string
		serverType VersionTestServerType
		testPaths  []string // Paths to test for this server type
	}{
		{
			name:       "InvalidRefServer",
			serverType: InvalidRefServer,
			testPaths: []string{
				"/repos/test-owner/test-repo/releases/latest",
				"/repos/test-owner/test-repo/git/ref/tags/v1.0.0",
			},
		},
		{
			name:       "MissingObjectServer",
			serverType: MissingObjectServer,
			testPaths: []string{
				"/repos/test-owner/test-repo/releases/latest",
				"/repos/test-owner/test-repo/git/ref/tags/v4.0.0",
			},
		},
		{
			name:       "MissingSHAServer",
			serverType: MissingSHAServer,
			testPaths: []string{
				"/repos/test-owner/test-repo/releases/latest",
				"/repos/test-owner/test-repo/git/ref/tags/v5.0.0",
			},
		},
		{
			name:       "AnnotatedTagServer",
			serverType: AnnotatedTagServer,
			testPaths: []string{
				"/repos/test-owner/test-repo/releases/latest",
				"/repos/test-owner/test-repo/git/ref/tags/v2.0.0",
				"/repos/test-owner/test-repo/git/tags/tag123",
			},
		},
		{
			name:       "AnnotatedTagErrorServer",
			serverType: AnnotatedTagErrorServer,
			testPaths: []string{
				"/repos/test-owner/test-repo/releases/latest",
				"/repos/test-owner/test-repo/git/ref/tags/v6.0.0",
				"/repos/test-owner/test-repo/git/tags/tag456",
			},
		},
		{
			name:       "MissingTagObjectServer",
			serverType: MissingTagObjectServer,
			testPaths: []string{
				"/repos/test-owner/test-repo/releases/latest",
				"/repos/test-owner/test-repo/git/ref/tags/v7.0.0",
				"/repos/test-owner/test-repo/git/tags/tag789",
			},
		},
	}

	for _, st := range serverTypes {
		t.Run(st.name, func(t *testing.T) {
			// Create test server using our helper function
			server, _ := SetupVersionTestServer(t, st.serverType)
			defer server.Close()

			// Test each path for this server type
			for _, path := range st.testPaths {
				t.Run(path, func(t *testing.T) {
					// Make a request to specific endpoint
					req, _ := http.NewRequest("GET", server.URL+path, nil)
					resp, err := http.DefaultClient.Do(req)
					if err != nil {
						t.Fatalf("Error making request: %v", err)
					}
					defer func(Body io.ReadCloser) {
						err := Body.Close()
						if err != nil {
							t.Fatalf(common.ErrFailedToCloseBody, err)
						}
					}(resp.Body)

					// All helper functions should set up the endpoints
					// We don't care what the response is, just that it exists
					if resp.StatusCode == http.StatusNotFound {
						t.Errorf("Endpoint %s not found", path)
					}
				})
			}
		})
	}
}

// TestUnknownServerType verifies that unknown server types return empty configs
func TestUnknownServerType(t *testing.T) {
	// Call getServerConfig directly with an unknown server type
	config := getServerConfig("unknown-server-type", "owner", "repo")

<<<<<<< HEAD
	// Config should be empty but successfully returned
	if config.LatestRelease.Path != "" {
		t.Errorf("Expected empty config for unknown server type, got path: %s", config.LatestRelease.Path)
	}

	// Also test the default case in SetupVersionTestServer
	t.Run("SetupWithUnknownType", func(t *testing.T) {
		server, checker := SetupVersionTestServer(t, "unknown-server-type")
		defer server.Close()

		// Should still have a valid checker and server
		if checker == nil {
			t.Error("Expected non-nil checker even with unknown server type")
		}

		// Try making a request to server endpoint (it should be 404 since no endpoints are configured)
		req, _ := http.NewRequest("GET", server.URL+"/repos/test-owner/test-repo/releases/latest", nil)
		resp, err := http.DefaultClient.Do(req)
		if err != nil {
			t.Fatalf("Error making request: %v", err)
		}
		defer func(Body io.ReadCloser) {
			err := Body.Close()
			if err != nil {
				t.Fatalf(common.ErrFailedToCloseBody, err)
			}
		}(resp.Body)
=======
	client := github.NewClient(nil)
	parseURL, _ := url.Parse(server.URL + "/")
	client.BaseURL = parseURL
>>>>>>> ba677e96

		// Since the config is empty, we expect a 404 as no endpoints were setup
		if resp.StatusCode != http.StatusNotFound {
			t.Errorf("Expected 404 for unknown server type, got %d", resp.StatusCode)
		}
	})
}

func TestDefaultVersionChecker_GetCommitHash(t *testing.T) {
	tests := []struct {
		name       string
		action     ActionReference
		version    string
		serverType VersionTestServerType
		wantHash   string
		wantErr    bool
	}{
		{
			name: "commit reference",
			action: ActionReference{
<<<<<<< HEAD
				Owner: "test-owner",
				Name:  "test-repo",
=======
				Owner: "owner",
				Name:  "repo",
			},
			version: "v1.0.0",
			setupMocks: func(mux *http.ServeMux, action ActionReference) {
				mux.HandleFunc(fmt.Sprintf("/repos/%s/%s/git/ref/tags/v1.0.0", action.Owner, action.Name),
					func(w http.ResponseWriter, r *http.Request) {
						_, err := fmt.Fprintf(w, `{
							"ref": "refs/tags/v1.0.0",
							"object": {
								"sha": "abc123",
								"type": "commit"
							}
						}`)
						if err != nil {
							return
						}
					})
>>>>>>> ba677e96
			},
			version:    "v2.0.0",
			serverType: NormalVersionServer,
			wantHash:   "abc123",
			wantErr:    false,
		},
		{
			name: "annotated tag",
			action: ActionReference{
				Owner: "test-owner",
				Name:  "test-repo",
			},
<<<<<<< HEAD
			version:    "v2.0.0",
			serverType: AnnotatedTagServer,
			wantHash:   "commit123",
			wantErr:    false,
=======
			version: "v2.0.0",
			setupMocks: func(mux *http.ServeMux, action ActionReference) {
				mux.HandleFunc(fmt.Sprintf("/repos/%s/%s/git/ref/tags/v2.0.0", action.Owner, action.Name),
					func(w http.ResponseWriter, r *http.Request) {
						_, err := fmt.Fprintf(w, `{
							"ref": "refs/tags/v2.0.0",
							"object": {
								"sha": "tag123",
								"type": "tag"
							}
						}`)
						if err != nil {
							return
						}
					})
				mux.HandleFunc(fmt.Sprintf("/repos/%s/%s/git/tags/tag123", action.Owner, action.Name),
					func(w http.ResponseWriter, r *http.Request) {
						_, err := fmt.Fprintf(w, `{
							"sha": "tag123",
							"object": {
								"sha": "commit123",
								"type": "commit"
							}
						}`)
						if err != nil {
							return
						}
					})
			},
			wantHash: "commit123",
			wantErr:  false,
>>>>>>> ba677e96
		},
		{
			name: "ref not found error",
			action: ActionReference{
				Owner: "test-owner",
				Name:  "test-repo",
			},
			version:    "v3.0.0",
			serverType: InvalidRefServer,
			wantErr:    true,
		},
		{
			name: "missing object in ref",
			action: ActionReference{
				Owner: "test-owner",
				Name:  "test-repo",
			},
<<<<<<< HEAD
			version:    "v4.0.0",
			serverType: MissingObjectServer,
			wantErr:    true,
=======
			version: "v4.0.0",
			setupMocks: func(mux *http.ServeMux, action ActionReference) {
				mux.HandleFunc(fmt.Sprintf("/repos/%s/%s/git/ref/tags/v4.0.0", action.Owner, action.Name),
					func(w http.ResponseWriter, r *http.Request) {
						_, err := fmt.Fprintf(w, `{"ref": "refs/tags/v4.0.0"}`)
						if err != nil {
							return
						}
					})
			},
			wantErr: true,
>>>>>>> ba677e96
		},
		{
			name: "missing SHA in ref object",
			action: ActionReference{
<<<<<<< HEAD
				Owner: "test-owner",
				Name:  "test-repo",
=======
				Owner: "owner",
				Name:  "repo",
			},
			version: "v5.0.0",
			setupMocks: func(mux *http.ServeMux, action ActionReference) {
				mux.HandleFunc(fmt.Sprintf("/repos/%s/%s/git/ref/tags/v5.0.0", action.Owner, action.Name),
					func(w http.ResponseWriter, r *http.Request) {
						_, err := fmt.Fprintf(w, `{
							"ref": "refs/tags/v5.0.0",
							"object": {
								"type": "commit"
							}
						}`)
						if err != nil {
							return
						}
					})
>>>>>>> ba677e96
			},
			version:    "v5.0.0",
			serverType: MissingSHAServer,
			wantErr:    true,
		},
		{
			name: "annotated tag error",
			action: ActionReference{
<<<<<<< HEAD
				Owner: "test-owner",
				Name:  "test-repo",
=======
				Owner: "owner",
				Name:  "repo",
			},
			version: "v6.0.0",
			setupMocks: func(mux *http.ServeMux, action ActionReference) {
				mux.HandleFunc(fmt.Sprintf("/repos/%s/%s/git/ref/tags/v6.0.0", action.Owner, action.Name),
					func(w http.ResponseWriter, r *http.Request) {
						_, err := fmt.Fprintf(w, `{
							"ref": "refs/tags/v6.0.0",
							"object": {
								"sha": "tag456",
								"type": "tag"
							}
						}`)
						if err != nil {
							return
						}
					})
				mux.HandleFunc(fmt.Sprintf("/repos/%s/%s/git/tags/tag456", action.Owner, action.Name),
					func(w http.ResponseWriter, r *http.Request) {
						http.Error(w, "Server error", http.StatusInternalServerError)
					})
>>>>>>> ba677e96
			},
			version:    "v6.0.0",
			serverType: AnnotatedTagErrorServer,
			wantErr:    true,
		},
		{
			name: "missing object in annotated tag",
			action: ActionReference{
				Owner: "test-owner",
				Name:  "test-repo",
			},
<<<<<<< HEAD
			version:    "v7.0.0",
			serverType: MissingTagObjectServer,
			wantErr:    true,
=======
			version: "v7.0.0",
			setupMocks: func(mux *http.ServeMux, action ActionReference) {
				mux.HandleFunc(fmt.Sprintf("/repos/%s/%s/git/ref/tags/v7.0.0", action.Owner, action.Name),
					func(w http.ResponseWriter, r *http.Request) {
						_, err := fmt.Fprintf(w, `{
							"ref": "refs/tags/v7.0.0",
							"object": {
								"sha": "tag789",
								"type": "tag"
							}
						}`)
						if err != nil {
							return
						}
					})
				mux.HandleFunc(fmt.Sprintf("/repos/%s/%s/git/tags/tag789", action.Owner, action.Name),
					func(w http.ResponseWriter, r *http.Request) {
						_, err := fmt.Fprintf(w, `{"sha": "tag789"}`)
						if err != nil {
							return
						}
					})
			},
			wantErr: true,
>>>>>>> ba677e96
		},
	}

	for _, tt := range tests {
		t.Run(tt.name, func(t *testing.T) {
			// Create a test server with the appropriate configuration
			server, checker := SetupVersionTestServer(t, tt.serverType)
			defer server.Close()

			gotHash, err := checker.GetCommitHash(context.Background(), tt.action, tt.version)
			if (err != nil) != tt.wantErr {
				t.Errorf("GetCommitHash() error = %v, wantErr %v", err, tt.wantErr)
				return
			}
			if !tt.wantErr && gotHash != tt.wantHash {
				t.Errorf("GetCommitHash() = %v, want %v", gotHash, tt.wantHash)
			}
		})
	}
}

func TestIsHexString(t *testing.T) {
	tests := []struct {
		name  string
		input string
		want  bool
	}{
		{
			name:  "valid SHA",
			input: "a81bbbf8298c0fa03ea29cdc473d45769f953675",
			want:  true,
		},
		{
			name:  "invalid characters",
			input: "not-a-hex-string",
			want:  false,
		},
		{
			name:  "mixed case valid",
			input: "A81BBbf8298c0fa03ea29cdc473d45769f953675",
			want:  true,
		},
		{
			name:  "empty string",
			input: "",
			want:  true,
		},
		{
			name:  "short valid hex",
			input: "abc123",
			want:  true,
		},
		{
			name:  "invalid character in middle",
			input: "a81bbbf8298c0fa03ea29cdc473g45769f953675",
			want:  false,
		},
		{
			name:  "spaces in string",
			input: "a81b bbf8 298c",
			want:  false,
		},
	}

	for _, tt := range tests {
		t.Run(tt.name, func(t *testing.T) {
			if got := isHexString(tt.input); got != tt.want {
				t.Errorf("isHexString() = %v, want %v", got, tt.want)
			}
		})
	}
}<|MERGE_RESOLUTION|>--- conflicted
+++ resolved
@@ -7,10 +7,6 @@
 	"testing"
 
 	"github.com/ThreatFlux/githubWorkFlowChecker/pkg/common"
-<<<<<<< HEAD
-=======
-	"github.com/google/go-github/v58/github"
->>>>>>> ba677e96
 	"golang.org/x/oauth2"
 )
 
@@ -151,59 +147,16 @@
 				Owner: "test-owner",
 				Name:  "test-repo",
 			},
-<<<<<<< HEAD
 			serverType:  NormalVersionServer,
 			wantVersion: "v2.0.0",
-=======
-			mockHandler: func(w http.ResponseWriter, r *http.Request) {
-				switch r.URL.Path {
-				case "/repos/owner/repo/releases/latest":
-					_, err := fmt.Fprintf(w, `{"tag_name": "v1.0.0"}`)
-					if err != nil {
-						return
-					}
-				case "/repos/owner/repo/git/ref/tags/v1.0.0":
-					_, err := fmt.Fprintf(w, `{"object": {"sha": "abc123", "type": "commit"}}`)
-					if err != nil {
-						return
-					}
-				default:
-					http.Error(w, "not found", http.StatusNotFound)
-				}
-			},
-			wantVersion: "v1.0.0",
->>>>>>> ba677e96
 			wantHash:    "abc123",
 			wantErr:     false,
 		},
 		{
 			name: "no releases but has tags",
 			action: ActionReference{
-<<<<<<< HEAD
-				Owner: "test-owner",
-				Name:  "test-repo",
-=======
-				Owner: "owner",
-				Name:  "repo",
-			},
-			mockHandler: func(w http.ResponseWriter, r *http.Request) {
-				switch r.URL.Path {
-				case "/repos/owner/repo/releases/latest":
-					http.Error(w, "Not found", http.StatusNotFound)
-				case "/repos/owner/repo/tags":
-					_, err := fmt.Fprintf(w, `[{"name": "v1.0.0"}]`)
-					if err != nil {
-						return
-					}
-				case "/repos/owner/repo/git/ref/tags/v1.0.0":
-					_, err := fmt.Fprintf(w, `{"object": {"sha": "def456", "type": "commit"}}`)
-					if err != nil {
-						return
-					}
-				default:
-					http.Error(w, "not found", http.StatusNotFound)
-				}
->>>>>>> ba677e96
+				Owner: "test-owner",
+				Name:  "test-repo",
 			},
 			serverType:  EmptyReleaseServer,
 			wantVersion: "v1.0.0",
@@ -222,26 +175,8 @@
 		{
 			name: "no releases and empty tags",
 			action: ActionReference{
-<<<<<<< HEAD
-				Owner: "test-owner",
-				Name:  "test-repo",
-=======
-				Owner: "owner",
-				Name:  "repo",
-			},
-			mockHandler: func(w http.ResponseWriter, r *http.Request) {
-				switch r.URL.Path {
-				case "/repos/owner/repo/releases/latest":
-					http.Error(w, "Not found", http.StatusNotFound)
-				case "/repos/owner/repo/tags":
-					_, err := fmt.Fprintf(w, `[]`)
-					if err != nil {
-						return
-					}
-				default:
-					http.Error(w, "not found", http.StatusNotFound)
-				}
->>>>>>> ba677e96
+				Owner: "test-owner",
+				Name:  "test-repo",
 			},
 			serverType: EmptyTagsServer,
 			wantErr:    true,
@@ -253,17 +188,6 @@
 			// Create a test server with the appropriate configuration
 			server, checker := SetupVersionTestServer(t, tt.serverType)
 			defer server.Close()
-
-<<<<<<< HEAD
-=======
-			// Create a client that points to the test server
-			client := github.NewClient(nil)
-			parseUrl, _ := url.Parse(server.URL + "/")
-			client.BaseURL = parseUrl
-
-			checker := &DefaultVersionChecker{client: client}
-
->>>>>>> ba677e96
 			gotVersion, gotHash, err := checker.GetLatestVersion(context.Background(), tt.action)
 			if (err != nil) != tt.wantErr {
 				t.Errorf("GetLatestVersion() error = %v, wantErr %v", err, tt.wantErr)
@@ -293,34 +217,11 @@
 				Name:    "test-repo",
 				Version: "v1.0.0",
 			},
-<<<<<<< HEAD
 			ServerType:    NormalVersionServer, // This server returns v2.0.0 as latest version
 			WantAvailable: true,
 			WantVersion:   "v2.0.0",
 			WantHash:      "abc123",
 			WantError:     false,
-=======
-			mockHandler: func(w http.ResponseWriter, r *http.Request) {
-				switch r.URL.Path {
-				case "/repos/owner/repo/releases/latest":
-					_, err := fmt.Fprintf(w, `{"tag_name": "v2.0.0"}`)
-					if err != nil {
-						return
-					}
-				case "/repos/owner/repo/git/ref/tags/v2.0.0":
-					_, err := fmt.Fprintf(w, `{"object": {"sha": "abc123", "type": "commit"}}`)
-					if err != nil {
-						return
-					}
-				default:
-					http.Error(w, "not found", http.StatusNotFound)
-				}
-			},
-			wantAvailable: true,
-			wantVersion:   "v2.0.0",
-			wantHash:      "abc123",
-			wantErr:       false,
->>>>>>> ba677e96
 		},
 		{
 			Name: "error getting latest version",
@@ -329,7 +230,6 @@
 				Name:    "test-repo",
 				Version: "v1.0.0",
 			},
-<<<<<<< HEAD
 			ServerType:    ErrorReleaseServer,
 			WantAvailable: false,
 			WantVersion:   "",
@@ -342,23 +242,6 @@
 				Owner:   "test-owner",
 				Name:    "test-repo",
 				Version: "v0.9.0", // Older than v1.0.0 returned by EmptyReleaseServer
-=======
-			mockHandler: func(w http.ResponseWriter, r *http.Request) {
-				switch r.URL.Path {
-				case "/repos/owner/repo/releases/latest":
-					_, err := fmt.Fprintf(w, `{"tag_name": "v1.0.0"}`)
-					if err != nil {
-						return
-					}
-				case "/repos/owner/repo/git/ref/tags/v1.0.0":
-					_, err := fmt.Fprintf(w, `{"object": {"sha": "new123", "type": "commit"}}`)
-					if err != nil {
-						return
-					}
-				default:
-					http.Error(w, "not found", http.StatusNotFound)
-				}
->>>>>>> ba677e96
 			},
 			ServerType:    EmptyReleaseServer,
 			WantAvailable: true,
@@ -367,35 +250,11 @@
 			WantError:     false,
 		},
 		{
-<<<<<<< HEAD
 			Name: "no update available - empty tags",
 			Action: ActionReference{
 				Owner:   "test-owner",
 				Name:    "test-repo",
 				Version: "v1.0.0",
-=======
-			name: "no update needed - same commit SHA",
-			action: ActionReference{
-				Owner:   "owner",
-				Name:    "repo",
-				Version: "abc123def456789abcdef0123456789abcdef012", // 40-char SHA
-			},
-			mockHandler: func(w http.ResponseWriter, r *http.Request) {
-				switch r.URL.Path {
-				case "/repos/owner/repo/releases/latest":
-					_, err := fmt.Fprintf(w, `{"tag_name": "v1.0.0"}`)
-					if err != nil {
-						return
-					}
-				case "/repos/owner/repo/git/ref/tags/v1.0.0":
-					_, err := fmt.Fprintf(w, `{"object": {"sha": "abc123def456789abcdef0123456789abcdef012", "type": "commit"}}`)
-					if err != nil {
-						return
-					}
-				default:
-					http.Error(w, "not found", http.StatusNotFound)
-				}
->>>>>>> ba677e96
 			},
 			ServerType:    EmptyTagsServer,
 			WantAvailable: false,
@@ -462,23 +321,9 @@
 			// Create a test server with the appropriate configuration
 			server, checker := SetupVersionTestServer(t, tt.ServerType)
 			defer server.Close()
-
-<<<<<<< HEAD
 			gotAvailable, gotVersion, gotHash, err := checker.IsUpdateAvailable(context.Background(), tt.Action)
 			if (err != nil) != tt.WantError {
 				t.Errorf("IsUpdateAvailable() error = %v, wantErr %v", err, tt.WantError)
-=======
-			// Create a client that points to the test server
-			client := github.NewClient(nil)
-			parseURL, _ := url.Parse(server.URL + "/")
-			client.BaseURL = parseURL
-
-			checker := &DefaultVersionChecker{client: client}
-
-			gotAvailable, gotVersion, gotHash, err := checker.IsUpdateAvailable(context.Background(), tt.action)
-			if (err != nil) != tt.wantErr {
-				t.Errorf("IsUpdateAvailable() error = %v, wantErr %v", err, tt.wantErr)
->>>>>>> ba677e96
 				return
 			}
 			if !tt.WantError {
@@ -593,8 +438,6 @@
 func TestUnknownServerType(t *testing.T) {
 	// Call getServerConfig directly with an unknown server type
 	config := getServerConfig("unknown-server-type", "owner", "repo")
-
-<<<<<<< HEAD
 	// Config should be empty but successfully returned
 	if config.LatestRelease.Path != "" {
 		t.Errorf("Expected empty config for unknown server type, got path: %s", config.LatestRelease.Path)
@@ -622,11 +465,6 @@
 				t.Fatalf(common.ErrFailedToCloseBody, err)
 			}
 		}(resp.Body)
-=======
-	client := github.NewClient(nil)
-	parseURL, _ := url.Parse(server.URL + "/")
-	client.BaseURL = parseURL
->>>>>>> ba677e96
 
 		// Since the config is empty, we expect a 404 as no endpoints were setup
 		if resp.StatusCode != http.StatusNotFound {
@@ -647,29 +485,8 @@
 		{
 			name: "commit reference",
 			action: ActionReference{
-<<<<<<< HEAD
-				Owner: "test-owner",
-				Name:  "test-repo",
-=======
-				Owner: "owner",
-				Name:  "repo",
-			},
-			version: "v1.0.0",
-			setupMocks: func(mux *http.ServeMux, action ActionReference) {
-				mux.HandleFunc(fmt.Sprintf("/repos/%s/%s/git/ref/tags/v1.0.0", action.Owner, action.Name),
-					func(w http.ResponseWriter, r *http.Request) {
-						_, err := fmt.Fprintf(w, `{
-							"ref": "refs/tags/v1.0.0",
-							"object": {
-								"sha": "abc123",
-								"type": "commit"
-							}
-						}`)
-						if err != nil {
-							return
-						}
-					})
->>>>>>> ba677e96
+				Owner: "test-owner",
+				Name:  "test-repo",
 			},
 			version:    "v2.0.0",
 			serverType: NormalVersionServer,
@@ -682,44 +499,10 @@
 				Owner: "test-owner",
 				Name:  "test-repo",
 			},
-<<<<<<< HEAD
 			version:    "v2.0.0",
 			serverType: AnnotatedTagServer,
 			wantHash:   "commit123",
 			wantErr:    false,
-=======
-			version: "v2.0.0",
-			setupMocks: func(mux *http.ServeMux, action ActionReference) {
-				mux.HandleFunc(fmt.Sprintf("/repos/%s/%s/git/ref/tags/v2.0.0", action.Owner, action.Name),
-					func(w http.ResponseWriter, r *http.Request) {
-						_, err := fmt.Fprintf(w, `{
-							"ref": "refs/tags/v2.0.0",
-							"object": {
-								"sha": "tag123",
-								"type": "tag"
-							}
-						}`)
-						if err != nil {
-							return
-						}
-					})
-				mux.HandleFunc(fmt.Sprintf("/repos/%s/%s/git/tags/tag123", action.Owner, action.Name),
-					func(w http.ResponseWriter, r *http.Request) {
-						_, err := fmt.Fprintf(w, `{
-							"sha": "tag123",
-							"object": {
-								"sha": "commit123",
-								"type": "commit"
-							}
-						}`)
-						if err != nil {
-							return
-						}
-					})
-			},
-			wantHash: "commit123",
-			wantErr:  false,
->>>>>>> ba677e96
 		},
 		{
 			name: "ref not found error",
@@ -737,49 +520,15 @@
 				Owner: "test-owner",
 				Name:  "test-repo",
 			},
-<<<<<<< HEAD
 			version:    "v4.0.0",
 			serverType: MissingObjectServer,
 			wantErr:    true,
-=======
-			version: "v4.0.0",
-			setupMocks: func(mux *http.ServeMux, action ActionReference) {
-				mux.HandleFunc(fmt.Sprintf("/repos/%s/%s/git/ref/tags/v4.0.0", action.Owner, action.Name),
-					func(w http.ResponseWriter, r *http.Request) {
-						_, err := fmt.Fprintf(w, `{"ref": "refs/tags/v4.0.0"}`)
-						if err != nil {
-							return
-						}
-					})
-			},
-			wantErr: true,
->>>>>>> ba677e96
 		},
 		{
 			name: "missing SHA in ref object",
 			action: ActionReference{
-<<<<<<< HEAD
-				Owner: "test-owner",
-				Name:  "test-repo",
-=======
-				Owner: "owner",
-				Name:  "repo",
-			},
-			version: "v5.0.0",
-			setupMocks: func(mux *http.ServeMux, action ActionReference) {
-				mux.HandleFunc(fmt.Sprintf("/repos/%s/%s/git/ref/tags/v5.0.0", action.Owner, action.Name),
-					func(w http.ResponseWriter, r *http.Request) {
-						_, err := fmt.Fprintf(w, `{
-							"ref": "refs/tags/v5.0.0",
-							"object": {
-								"type": "commit"
-							}
-						}`)
-						if err != nil {
-							return
-						}
-					})
->>>>>>> ba677e96
+				Owner: "test-owner",
+				Name:  "test-repo",
 			},
 			version:    "v5.0.0",
 			serverType: MissingSHAServer,
@@ -788,33 +537,9 @@
 		{
 			name: "annotated tag error",
 			action: ActionReference{
-<<<<<<< HEAD
-				Owner: "test-owner",
-				Name:  "test-repo",
-=======
-				Owner: "owner",
-				Name:  "repo",
-			},
-			version: "v6.0.0",
-			setupMocks: func(mux *http.ServeMux, action ActionReference) {
-				mux.HandleFunc(fmt.Sprintf("/repos/%s/%s/git/ref/tags/v6.0.0", action.Owner, action.Name),
-					func(w http.ResponseWriter, r *http.Request) {
-						_, err := fmt.Fprintf(w, `{
-							"ref": "refs/tags/v6.0.0",
-							"object": {
-								"sha": "tag456",
-								"type": "tag"
-							}
-						}`)
-						if err != nil {
-							return
-						}
-					})
-				mux.HandleFunc(fmt.Sprintf("/repos/%s/%s/git/tags/tag456", action.Owner, action.Name),
-					func(w http.ResponseWriter, r *http.Request) {
-						http.Error(w, "Server error", http.StatusInternalServerError)
-					})
->>>>>>> ba677e96
+				Owner: "test-owner",
+				Name:  "test-repo",
+
 			},
 			version:    "v6.0.0",
 			serverType: AnnotatedTagErrorServer,
@@ -826,36 +551,9 @@
 				Owner: "test-owner",
 				Name:  "test-repo",
 			},
-<<<<<<< HEAD
 			version:    "v7.0.0",
 			serverType: MissingTagObjectServer,
 			wantErr:    true,
-=======
-			version: "v7.0.0",
-			setupMocks: func(mux *http.ServeMux, action ActionReference) {
-				mux.HandleFunc(fmt.Sprintf("/repos/%s/%s/git/ref/tags/v7.0.0", action.Owner, action.Name),
-					func(w http.ResponseWriter, r *http.Request) {
-						_, err := fmt.Fprintf(w, `{
-							"ref": "refs/tags/v7.0.0",
-							"object": {
-								"sha": "tag789",
-								"type": "tag"
-							}
-						}`)
-						if err != nil {
-							return
-						}
-					})
-				mux.HandleFunc(fmt.Sprintf("/repos/%s/%s/git/tags/tag789", action.Owner, action.Name),
-					func(w http.ResponseWriter, r *http.Request) {
-						_, err := fmt.Fprintf(w, `{"sha": "tag789"}`)
-						if err != nil {
-							return
-						}
-					})
-			},
-			wantErr: true,
->>>>>>> ba677e96
 		},
 	}
 
